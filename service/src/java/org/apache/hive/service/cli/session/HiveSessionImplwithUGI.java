--- conflicted
+++ resolved
@@ -37,11 +37,7 @@
 /**
  *
  * HiveSessionImplwithUGI.
-<<<<<<< HEAD
- * HiveSession with connecting user's UGI and delegation token if required
-=======
  * HiveSession with connecting user's UGI and delegation token if required.
->>>>>>> b91bf072
  * Note: this object may be shared between threads in HS2.
  */
 public class HiveSessionImplwithUGI extends HiveSessionImpl {
